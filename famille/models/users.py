--- conflicted
+++ resolved
@@ -1,10 +1,6 @@
 # -*- coding=utf-8 -*-
-<<<<<<< HEAD
-from datetime import datetime, date
-=======
-from datetime import datetime
+from datetime import date
 import logging
->>>>>>> c54e7bca
 
 from django.contrib.auth.models import User
 from django.core.exceptions import ObjectDoesNotExist
@@ -514,7 +510,6 @@
     class Meta:
         app_label = 'famille'
 
-<<<<<<< HEAD
     def get_age(self):
         today = date.today()
         born = self.birthday
@@ -523,16 +518,12 @@
         return today.year - born.year - ((today.month, today.day) < (born.month, born.day))
 
     def get_type(self):
-        return self.TYPES[self.type]
-=======
-    def get_type(self):
         """
         Return the prestataire type, depending on if he
         selected "Other".
         """
         return self.get_type_display() if self.type != "other" else self.other_type
 
->>>>>>> c54e7bca
 
 class Famille(Criteria):
     """
