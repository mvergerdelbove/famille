{% extends "base.html" %}
{% load bootstrap3 %}
{% load staticfiles %}
{% load static %}
{% load helpers %}

{% block title %} - Mon compte{% endblock %}
{% block extrahead %}
<link rel="stylesheet" href="{% static "lib/bootstrap3-datetimepicker/build/css/bootstrap-datetimepicker.min.css" %}" media="all"/>
<link rel="stylesheet" href="{% static "lib/seiyria-bootstrap-slider/dist/css/bootstrap-slider.min.css" %}" media="all"/>
<link rel="stylesheet" href="{% static "lib/select2/select2.css" %}" media="all"/>
<link rel="stylesheet" href="{% static "lib/select2/select2-bootstrap.css" %}" media="all"/>
{% endblock %}


{% block content %}
<div class="row account">
    {% block mainContent %}
    <div class="col-md-offset-1 col-md-7">
		<ul class="nav nav-tabs">
            {% block navtabs %}
            <li><a href="#compte" data-toggle="tab">Mon compte</a></li>
			<li><a href="#profil" data-toggle="tab">Mon profil</a></li>
			<li><a href="#planning" data-toggle="tab">Planning</a></li>
            {% endblock %}
        </ul>
        <div class="tab-content margin-top-little col-md-11">
            <div class="tab-pane fade in active" id="compte">
                <div class="panel-group" id="accordion">
                    <p>
                        <a class="btn btn-color btn-blue-min"
                           href="{% url 'profile' profil.instance|class_name|lower profil.instance.pk %}"
                           target="_blank">
                            <span class="glyphicon glyphicon-eye-open"></span> Voir à quoi ressemble mon profil
                        </a>
                    </p>
                    {% block compte_extra %}{% endblock %}
                    <div class="panel panel-default favorite-panel margin-bottom-long">
                        <div class="panel-heading">
                            <h4 class="panel-title">
                                <a data-toggle="collapse" data-parent="#accordion" href="#favoris">
                                    Mes favoris
                                </a>
                            </h4>
                        </div>
                        <div id="favoris" class="panel-collapse collapse">
                            <div class="panel-body">
                                <div class="row margin-bottom-0">
                                    <div class="col-md-4 col-md-offset-8">
                                        <button type="button" class="btn btn-color btn-blue-min contact-all">
                                            Contacter tous mes favoris
                                        </button>
                                    </div>
                                </div>
                                {% for favorite in related.get_favorites_data %}
                                <div class="favorite-row row">
                                    <div class="col-md-8">
                                        <h4 class="favorite-name">{{ favorite.first_name }} {{ favorite.name }}</h4>
                                        <p>{{ favorite.description }}</p>
                                    </div>
                                    <div class="col-md-4">
                                        <div class="btn-group">
                                            <button type="button" class="btn btn-default btn-xs contact">
                                                Contacter
                                            </button>
                                            <button type="button" class="btn btn-default btn-xs remove">
                                                Supprimer
                                            </button>
                                        </div>
                                        <span class="hidden favorite-pk">{{ favorite.pk }}</span>
                                        <span class="hidden favorite-type">{{ favorite|class_name }}</span>
                                        <span class="hidden favorite-uri">{{ favorite.get_resource_uri }}</span>
                                    </div>
                                </div>
                                {% empty %}
                                <div class="row favorite-empty-row">
                                    <div class="col-md-6 col-md-offset-3">
                                        Vous n'avez pas encore de favoris !
                                        <a href="{% url 'search' %}" class="btn btn-color btn-green-min">
                                            Trouver des favoris
                                        </a>
                                    </div>
                                </div>
                                {% endfor %}
                            </div>
                        </div>
                        <!-- Modal -->
                        <div class="modal fade" id="modal-contact-favorite"
                             tabindex="-1" role="dialog" aria-labelledby="myModalLabel" aria-hidden="true">
                            <div class="modal-dialog">
                                <div class="modal-content">
                                    <div class="modal-header">
                                        <button type="button" class="close"
                                                data-dismiss="modal" aria-hidden="true">&times;</button>
                                        <h4 class="modal-title" id="myModalLabel">Formulaire de contact</h4>
                                        <small class="modal-subtitle"></small>
                                    </div>
                                    <div class="modal-body">
                                    </div>
                                    <div class="modal-footer">
                                        <button type="button" class="btn btn-default"
                                                data-dismiss="modal">Annuler</button>
                                        <button type="button"
                                            class="btn btn-primary send-contact"
                                            data-dismiss="modal">Envoyer</button>
                                    </div>
                                </div>
                              </div>
                        </div>
                    </div>
                </div>
            </div>
            <div class="tab-pane fade in" id="profil">
                <div id="profile-pic-container" class="row">
                    <div class="col-md-2">
                        <a href="#" class="thumbnail profile-pic">
                            {% if .profile_pic %}
                                <img src="{% get_media_prefix %}{{ profil.instance.profile_pic.name }}"
                                     alt="Photo de profil">
                            {% else %}
                                <img src="{% static "img/nopic.png" %}" alt="Photo de profil">
                            {% endif %}
                        </a>
                    </div>
                    <div class="col-md-4">
                        <h3>{{ profil.instance.first_name }} {{ profil.instance.name|slice:":1" }}.</h3>
                    </div>
                    <div class="modal fade" id="modal-pic" tabindex="-1"
                         role="dialog" aria-labelledby="modalPic" aria-hidden="true">
                        <div class="modal-dialog">
                            <div class="modal-content">
                                <div class="modal-header">
                                    <button type="button" class="close"
                                            data-dismiss="modal" aria-hidden="true">
                                        &times;
                                    </button>
                                    <h4 class="modal-title" id="modalPic">Photo de profil: édition</h4>
                                </div>
                                <div class="modal-body">
                                    <form class="form-horizontal form-pic"
                                          action="{% url 'profile_pic' %}" enctype="multipart/form-data">
                                        <div class="form-group">
                                            <label for="picFile" class="col-md-5">
                                                Télécharger une photo de profil
                                            </label>
                                            <div class="col-md-3">
                                                <input type="file" id="picFile" name="profile_pic" required>
                                            </div>
                                        </div>
                                    </form>
                                    <div class="errorblock text-danger">
                                    </div>
                                </div>
                                <div class="modal-footer">
                                    <button type="button" class="btn btn-default" data-dismiss="modal">
                                        Annuler
                                    </button>
                                    <button type="button" class="btn btn-primary save">Enregistrer</button>
                                </div>
                            </div>
                        </div>
                    </div>
                </div>
                <form method="post" action="{% url "account" %}">
                    {% csrf_token %}
                    {% block profile_form %}{% endblock %}
                    <div class="row padding-bottom-little">
                        <div class="col-md-4 col-md-offset-5">
                            <button type="submit" name="submit" value="profil" class="btn btn-color btn-green-min">
                                Sauvegarder
                            </button>
                        </div>
                    </div>
                </form>
                {% block profile_extra %}{% endblock %}
            </div>
            <div class="tab-pane fade" id="planning">
                <form method="post" action="{% url "account" %}">
                    {% csrf_token %}
                    <div class="row">
                        <div class="form form-horizontal col-md-12">
                            <h4 class="margin-bottom-0">Planning</h4>
                            <h5>
                                Grâce à ce planning, détaillez vos besoins. Vous pouvez créer plusieurs
                                planning, en cliquant sur <em>Ajouter un planning</em>.
                            </h5>
                            <div class="no-planning">
                                Vous n'avez pas encore ajouté de préférences de planning.
                            </div>
                            <div class="planning-container">
                                {% for form in planning.sub_forms %}
                                <div class="planning-form clearfix">
                                    <div class="form-group">
                                        {% bootstrap_label form.start_date.label_tag label_class="col-sm-5" %}
                                        <div class="col-md-7 input-group date">
                                            {{ form.start_date }}
                                            <span class="input-group-addon">
                                                <span class="glyphicon glyphicon-calendar"></span>
                                            </span>
                                        </div>
                                    </div>
                                    {% bootstrap_field form.frequency field_class="col-sm-7" label_class="col-sm-5" %}
                                    {% bootstrap_field form.weekday field_class="col-sm-7" label_class="col-sm-5" show_help=False %}
                                    <span class="help-block">
                                        Vous pouvez selectionner plusieurs jours de la semaine.
                                    </span>
                                    {% bootstrap_field form.schedule field_class="col-sm-7" label_class="col-sm-5" show_help=False %}
                                    <span class="help-block">
                                        Vous pouvez selectionner plusieurs horaires.
                                    </span>
                                    <i class="glyphicon glyphicon-minus remove-planning pull-right"></i>
                                </div>
                                {% endfor %}
                            </div>
                            <button type="button" class="btn btn-color btn-blue-min add-planning margin-top-0">
                                 une nouvelle préférence <i class="glyphicon glyphicon-plus"></i>
                            </button>
                        </div>
                    </div>
                    <div class="row"><div class="col-md-4 col-md-offset-5 margin-bottom-long">
                        <button type="submit" name="submit"
                                value="planning" class="btn btn-color btn-green-min submit-planning">
                            Sauvegarder
                        </button>
                    </div></div>
                </form>
                <div class="empty-planning-form hidden">
                    <div class="planning-form clearfix">
                        <div class="form-group">
                            {% bootstrap_label planning.sub_form_empty.start_date.label_tag label_class="col-sm-5" %}
                            <div class="col-md-7 input-group date">
                                {{ planning.sub_form_empty.start_date }}
                                <span class="input-group-addon">
                                    <span class="glyphicon glyphicon-calendar"></span>
                                </span>
                            </div>
                        </div>
                        {% bootstrap_field planning.sub_form_empty.frequency field_class="col-sm-7" label_class="col-sm-5"%}
                        {% bootstrap_field planning.sub_form_empty.weekday field_class="col-sm-7" label_class="col-sm-5" show_help=False %}
                        <span class="help-block">
                            Vous pouvez selectionner plusieurs jours de la semaine.
                        </span>
                        {% bootstrap_field planning.sub_form_empty.schedule field_class="col-sm-7" label_class="col-sm-5" show_help=False %}
                        <span class="help-block">
                            Vous pouvez selectionner plusieurs horaires.
                        </span>
                        <i class="glyphicon glyphicon-minus remove-planning pull-right"></i>
                    </div>
                </div>
            </div>
            {% block tab_extra %}{% endblock %}
        </div>
    </div>
    {% endblock %}
<<<<<<< HEAD
    <div class="col-md-offset-1 col-md-3 margin-top-r">
=======
    {% if user.is_authenticated %}  <!--Keep this for premium-->
    <div class="col-md-offset-1 col-md-3 margin-top-2">
>>>>>>> b8ca4218
        <div class="list-group">
          <a href="{% url 'account' %}"
             class="list-group-item {% if request.path_info == '/mon-compte/' %}active{% endif %}">
              <i class="glyphicon glyphicon-user"></i> Mon compte
          </a>
          <a href="{% url 'postman_inbox' %}"
             class="list-group-item {% if '/messages/' in request.path_info %}active{% endif %}">
              <i class="glyphicon glyphicon-envelope"></i> Messagerie
          </a>
          <a href="{% url 'advanced' %}"
             class="list-group-item {% if request.path_info == '/mon-compte/parametres-avances/' %}active{% endif %}">
              <i class="glyphicon glyphicon-cog"></i> Paramètres avancés
          </a>
          <a href="{% url 'premium' %}"
             class="list-group-item {% if '/devenir-premium/' in request.path_info %}active{% endif %}">
              <i class="glyphicon glyphicon-thumbs-up"></i> Devenir premium
          </a>
        </div>
    </div>
    {% endif %}
</div>
<input type="hidden" class="url-hash" value="#{{ url_hash }}">
{% endblock %}


{% block script %}
<script src="{% static "lib/backbone/backbone-min.js" %}"></script>
<script src="{% static "lib/moment/min/moment.min.js" %}"></script>
<script src="{% static "lib/select2/select2.min.js" %}"></script>
<script src="{% static "lib/bootstrap3-datetimepicker/src/js/bootstrap-datetimepicker.js" %}"></script>
<script src="{% static "lib/bootstrap3-datetimepicker/src/js/locales/bootstrap-datetimepicker.fr.js" %}"></script>
<script src="{% static "lib/seiyria-bootstrap-slider/dist/bootstrap-slider.min.js" %}"></script>
{% block extraScript %}{% endblock %}
{% endblock %}<|MERGE_RESOLUTION|>--- conflicted
+++ resolved
@@ -252,12 +252,8 @@
         </div>
     </div>
     {% endblock %}
-<<<<<<< HEAD
+    {% if user.is_authenticated %}  <!--Keep this for premium-->
     <div class="col-md-offset-1 col-md-3 margin-top-r">
-=======
-    {% if user.is_authenticated %}  <!--Keep this for premium-->
-    <div class="col-md-offset-1 col-md-3 margin-top-2">
->>>>>>> b8ca4218
         <div class="list-group">
           <a href="{% url 'account' %}"
              class="list-group-item {% if request.path_info == '/mon-compte/' %}active{% endif %}">
