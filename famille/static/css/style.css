--- conflicted
+++ resolved
@@ -148,9 +148,7 @@
 
 
 .thumbnail{margin-bottom:10px;}
-
 .text-little{font-size:11px;}
-.text-middle{font-size:14px;}
 
 h4{font-size: 25px;text-align: center;color:#555555;}
 .nav.navbar,.navbar-default{margin-bottom: 0; width: 100%;}
@@ -217,21 +215,8 @@
 }
 
 .text-white, .text-white a, .text-white p a{
-<<<<<<< HEAD
-  color: #FFFFFF;
-}
-
-.text-dark, .text-dark a, .text-dark p a{
-  color: #000000;
-=======
     color: #FFFFFF
->>>>>>> master
-}
-
-.text-dark :hover, .text-dark a :hover, .text-dark p a :hover{
-  color: #000000;
-}
-
+}
 .text-white :hover, .text-white a:hover, .text-white p a :hover{
     text-decoration:none;
     color: #FFFFFF;
